using Godot;
using NXR;
using NXRInteractable;
using System;

namespace NXRFirearm;

[Tool]
[GlobalClass]
public partial class FirearmRotatingBolt : FirearmClampedXform
{

<<<<<<< HEAD
    #region Private 
    private Transform3D _relativeGrab = new(); 
    private bool _setBack = false; 
    private float _rotationAngle = 0.0f; 
    private Firearm _firearm = null; 
    private float _lerpSpeed = 0.5f; 
    #endregion


    #region Signals
    [Signal] public delegate void OnBoltBackEventHandler();
    [Signal] public delegate void OnBoltForwardEventHandler();
    #endregion

    
=======
    [Export] private float _rotationStrength = 10.0f;
    [Export] private float _pullStrength = 10.0f;


    #region Private 
    private Transform3D _relativeGrab = new();
    private Vector3 _prevLocalGrab = new(); 
    private bool _setBack = false;
    private float _rotationAngle = 0.0f;
    private float _lerpSpeed = 0.5f;
    private float _prevPull; 
    private float _prevRot; 
    private float _rotOffset; 
    private float _pullOffset; 
    #endregion


    #region Signals
    [Signal] public delegate void OnBoltBackEventHandler();
    [Signal] public delegate void OnBoltForwardEventHandler();
    #endregion

>>>>>>> d6860b68

    public override void _Ready()
    {
        base._Ready();
<<<<<<< HEAD
        OnGrabbed += OnGrab; 

        _firearm = FirearmUtil.GetFirearmFromParentOrOwner(this); 
=======

        if (Firearm != null)
        {
            OnGrabbed += OnGrab;
            OnDropped += OnDrop;
        }
>>>>>>> d6860b68
    }


    public override void _Process(double delta)
    {
        base._Process(delta);
        RunTool();

        // chambering logic
        if (AtEnd() && !_setBack)
        {
            _setBack = true;
            EmitSignal("OnBoltBack");
        }

        if (AtStart() && _setBack)
        {
            _setBack = false;
            Firearm?.EmitSignal("TryChamber");
            EmitSignal("OnBoltForward");
        }
    }


    public override void _PhysicsProcess(double delta)
    {
<<<<<<< HEAD
        if (Engine.IsEditorHint()) { 
            RunTool(); 
        }
=======
        RunTool();
>>>>>>> d6860b68


        if (PrimaryInteractor == null) return;

        Node3D parent = (Node3D)GetParent();
        Transform3D newXform = GetPrimaryRelativeXform();

        // Don't rotate if position not at start 
        Vector3 localGrab = Firearm.ToLocal(GetPrimaryInteractor().GlobalPosition); 

        if (Position.IsEqualApprox(StartXform.Origin))
        {
<<<<<<< HEAD

            Transform3D xform = GlobalTransform * _relativeGrab; 
            Vector3 axis = Vector3.One; 
            Vector3 loc = ToLocal(xform.Origin); 
            Vector3 grab = ToLocal(GetPrimaryInteractor().GlobalPosition); 
            grab.Z = 0;
            loc.Z = 0; 

            grab = grab.LimitLength(loc.Length()); 

            Vector3 locDir = (loc - Position).Normalized();  
            Vector3 grabDir = (grab - Position).Normalized(); 
            float newAngle = locDir.SignedAngleTo(grabDir, axis);

            _rotationAngle = Mathf.Lerp(_rotationAngle, newAngle, _lerpSpeed); 

            RotateZ(_rotationAngle);    
=======
            _rotOffset = _prevRot + (localGrab - _prevLocalGrab).Y * _rotationStrength; 
            _rotOffset = Mathf.Clamp(_rotOffset, 0, 1); 

            Basis = StartXform.Basis.Orthonormalized().Slerp(EndXform.Basis.Orthonormalized(), _rotOffset); 
>>>>>>> d6860b68
        }
        

<<<<<<< HEAD

        // rotation clamp
        Vector3 newRot = Rotation;
        Vector3 startEuler = StartXform.Basis.GetEuler(); 
        newRot = new Vector3(newRot.X, newRot.Y, Rotation.Z);
        newRot.Z = Mathf.Clamp(newRot.Z, GetMinRotation().Z, GetMaxRotation().Z);
=======
        if (Basis.Orthonormalized().IsEqualApprox(EndXform.Basis.Orthonormalized()))
        {
            _pullOffset =  _prevPull + (localGrab - _prevLocalGrab).Z * _pullStrength;
            _pullOffset = Mathf.Clamp(_pullOffset, 0, 1); 
            
>>>>>>> d6860b68

            Position = StartXform.Origin.Lerp(EndXform.Origin, _pullOffset); 
        }
    }


    public void OnGrab(Interactable interactable, Interactor interactor)
    {
        if (interactor == PrimaryInteractor)
        {
<<<<<<< HEAD
            newPos.Z = Mathf.Clamp(newPos.Z, GetMinOrigin().Z, GetMinOrigin().Z);
        } 
        
        Position = newPos;
    }


    public void OnGrab(Interactable interactable, Interactor interactor) { 
        if (interactor == PrimaryInteractor) { 
            _relativeGrab = GlobalTransform.AffineInverse() * interactor.GlobalTransform; 
        }
=======
            _relativeGrab = GlobalTransform.AffineInverse() * interactor.GlobalTransform;
            _prevLocalGrab = Firearm.ToLocal(interactor.GlobalPosition); 
        }
    }

    public void OnDrop(Interactable interactable, Interactor interactor)
    {
        _prevRot = _rotOffset; 
        _prevPull = _pullOffset; 
>>>>>>> d6860b68
    }
}<|MERGE_RESOLUTION|>--- conflicted
+++ resolved
@@ -10,23 +10,6 @@
 public partial class FirearmRotatingBolt : FirearmClampedXform
 {
 
-<<<<<<< HEAD
-    #region Private 
-    private Transform3D _relativeGrab = new(); 
-    private bool _setBack = false; 
-    private float _rotationAngle = 0.0f; 
-    private Firearm _firearm = null; 
-    private float _lerpSpeed = 0.5f; 
-    #endregion
-
-
-    #region Signals
-    [Signal] public delegate void OnBoltBackEventHandler();
-    [Signal] public delegate void OnBoltForwardEventHandler();
-    #endregion
-
-    
-=======
     [Export] private float _rotationStrength = 10.0f;
     [Export] private float _pullStrength = 10.0f;
 
@@ -49,23 +32,16 @@
     [Signal] public delegate void OnBoltForwardEventHandler();
     #endregion
 
->>>>>>> d6860b68
 
     public override void _Ready()
     {
         base._Ready();
-<<<<<<< HEAD
-        OnGrabbed += OnGrab; 
-
-        _firearm = FirearmUtil.GetFirearmFromParentOrOwner(this); 
-=======
 
         if (Firearm != null)
         {
             OnGrabbed += OnGrab;
             OnDropped += OnDrop;
         }
->>>>>>> d6860b68
     }
 
 
@@ -92,14 +68,7 @@
 
     public override void _PhysicsProcess(double delta)
     {
-<<<<<<< HEAD
-        if (Engine.IsEditorHint()) { 
-            RunTool(); 
-        }
-=======
         RunTool();
->>>>>>> d6860b68
-
 
         if (PrimaryInteractor == null) return;
 
@@ -111,47 +80,18 @@
 
         if (Position.IsEqualApprox(StartXform.Origin))
         {
-<<<<<<< HEAD
-
-            Transform3D xform = GlobalTransform * _relativeGrab; 
-            Vector3 axis = Vector3.One; 
-            Vector3 loc = ToLocal(xform.Origin); 
-            Vector3 grab = ToLocal(GetPrimaryInteractor().GlobalPosition); 
-            grab.Z = 0;
-            loc.Z = 0; 
-
-            grab = grab.LimitLength(loc.Length()); 
-
-            Vector3 locDir = (loc - Position).Normalized();  
-            Vector3 grabDir = (grab - Position).Normalized(); 
-            float newAngle = locDir.SignedAngleTo(grabDir, axis);
-
-            _rotationAngle = Mathf.Lerp(_rotationAngle, newAngle, _lerpSpeed); 
-
-            RotateZ(_rotationAngle);    
-=======
             _rotOffset = _prevRot + (localGrab - _prevLocalGrab).Y * _rotationStrength; 
             _rotOffset = Mathf.Clamp(_rotOffset, 0, 1); 
 
             Basis = StartXform.Basis.Orthonormalized().Slerp(EndXform.Basis.Orthonormalized(), _rotOffset); 
->>>>>>> d6860b68
         }
         
 
-<<<<<<< HEAD
-
-        // rotation clamp
-        Vector3 newRot = Rotation;
-        Vector3 startEuler = StartXform.Basis.GetEuler(); 
-        newRot = new Vector3(newRot.X, newRot.Y, Rotation.Z);
-        newRot.Z = Mathf.Clamp(newRot.Z, GetMinRotation().Z, GetMaxRotation().Z);
-=======
         if (Basis.Orthonormalized().IsEqualApprox(EndXform.Basis.Orthonormalized()))
         {
             _pullOffset =  _prevPull + (localGrab - _prevLocalGrab).Z * _pullStrength;
             _pullOffset = Mathf.Clamp(_pullOffset, 0, 1); 
             
->>>>>>> d6860b68
 
             Position = StartXform.Origin.Lerp(EndXform.Origin, _pullOffset); 
         }
@@ -162,19 +102,6 @@
     {
         if (interactor == PrimaryInteractor)
         {
-<<<<<<< HEAD
-            newPos.Z = Mathf.Clamp(newPos.Z, GetMinOrigin().Z, GetMinOrigin().Z);
-        } 
-        
-        Position = newPos;
-    }
-
-
-    public void OnGrab(Interactable interactable, Interactor interactor) { 
-        if (interactor == PrimaryInteractor) { 
-            _relativeGrab = GlobalTransform.AffineInverse() * interactor.GlobalTransform; 
-        }
-=======
             _relativeGrab = GlobalTransform.AffineInverse() * interactor.GlobalTransform;
             _prevLocalGrab = Firearm.ToLocal(interactor.GlobalPosition); 
         }
@@ -184,6 +111,5 @@
     {
         _prevRot = _rotOffset; 
         _prevPull = _pullOffset; 
->>>>>>> d6860b68
     }
 }